# Ensure the project's virtual environment exists, activate it, and
# install required packages if they are missing

param(
    [string]$VenvPath = (Join-Path (Resolve-Path "$PSScriptRoot/..") ".venv"),
    [string]$RequirementsPath = (Join-Path (Resolve-Path "$PSScriptRoot/..") "Backend/requirements.txt")
)

$venvCreated = $false
if (-Not (Test-Path $VenvPath)) {
    python -m venv $VenvPath
    $venvCreated = $true
}

& "$VenvPath\Scripts\Activate.ps1"

<<<<<<< HEAD
# Install dependencies if the venv was just created or requirements are missing
pip show sqlmodel > $null 2>&1
if ($venvCreated -or -not $?) {
=======
# Install dependencies if the venv was just created or the requirements
# file has changed since the last install. A hash of the requirements file is
# cached inside the venv to avoid unnecessary reinstalls.
$hashPath = Join-Path $VenvPath ".requirements.hash"
$currentHash = (Get-FileHash $RequirementsPath -Algorithm SHA256).Hash

if ($venvCreated -or -not (Test-Path $hashPath) -or (Get-Content $hashPath) -ne $currentHash) {
>>>>>>> 8917e1ac
    pip install -r $RequirementsPath
    Set-Content $hashPath $currentHash
}<|MERGE_RESOLUTION|>--- conflicted
+++ resolved
@@ -14,11 +14,6 @@
 
 & "$VenvPath\Scripts\Activate.ps1"
 
-<<<<<<< HEAD
-# Install dependencies if the venv was just created or requirements are missing
-pip show sqlmodel > $null 2>&1
-if ($venvCreated -or -not $?) {
-=======
 # Install dependencies if the venv was just created or the requirements
 # file has changed since the last install. A hash of the requirements file is
 # cached inside the venv to avoid unnecessary reinstalls.
@@ -26,7 +21,6 @@
 $currentHash = (Get-FileHash $RequirementsPath -Algorithm SHA256).Hash
 
 if ($venvCreated -or -not (Test-Path $hashPath) -or (Get-Content $hashPath) -ne $currentHash) {
->>>>>>> 8917e1ac
     pip install -r $RequirementsPath
     Set-Content $hashPath $currentHash
 }