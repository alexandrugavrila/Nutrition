--- conflicted
+++ resolved
@@ -17,9 +17,6 @@
 # shellcheck disable=SC1090
 source "$VENV_PATH/bin/activate"
 
-<<<<<<< HEAD
-if $venv_created || ! pip show sqlmodel >/dev/null 2>&1; then
-=======
 # Reinstall dependencies if the venv was just created or the requirements
 # file has changed since the last install. The hash is cached inside the venv
 # directory to avoid unnecessary reinstalls.
@@ -27,7 +24,6 @@
 current_hash="$(sha256sum "$REQUIREMENTS_PATH" | awk '{print $1}')"
 
 if $venv_created || [ ! -f "$HASH_PATH" ] || [ "$current_hash" != "$(cat "$HASH_PATH")" ]; then
->>>>>>> 8917e1ac
     pip install -r "$REQUIREMENTS_PATH"
     echo "$current_hash" > "$HASH_PATH"
 fi