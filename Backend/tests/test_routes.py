--- conflicted
+++ resolved
@@ -5,12 +5,9 @@
 from sqlalchemy.pool import StaticPool
 from sqlmodel import SQLModel, Session, create_engine
 
-<<<<<<< HEAD
 # Add repository root to ``sys.path`` so ``Backend`` package is importable
 sys.path.append(os.path.dirname(os.path.dirname(os.path.dirname(__file__))))
 
-=======
->>>>>>> 33c95b26
 from Backend.backend import app
 from Backend.db import get_db
 from Backend import models  # ensure models are imported for SQLModel metadata
