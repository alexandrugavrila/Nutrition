--- conflicted
+++ resolved
@@ -84,8 +84,4 @@
     return {"message": "Ingredient deleted successfully"}
 
 
-<<<<<<< HEAD
 __all__ = ["router"]
-=======
-__all__ = ["router"]
->>>>>>> df11ffb0
