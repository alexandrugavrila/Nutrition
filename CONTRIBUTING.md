--- conflicted
+++ resolved
@@ -5,7 +5,6 @@
 
 ---
 
-<<<<<<< HEAD
 ## Virtual environment
 
 All development tasks should be run from inside the project's Python virtual environment. The helper script will create and activate it and install dependencies as needed:
@@ -14,10 +13,7 @@
 pwsh ./scripts/activate-venv.ps1
 ```
 
-## Rebuilding Containers
-=======
 ## 🔀 Branching
->>>>>>> 461d3d93
 
 * Use the format:
 
@@ -145,18 +141,10 @@
 
 ### Backend (Flask)
 
-<<<<<<< HEAD
 Virtual Environment Setup
 ```powershell
 pwsh ./scripts/activate-venv.ps1
 ```
-=======
-```bash
-# Create venv
-python -m venv .venv
-.\\.venv\\Scripts\\Activate
-pip install -r Backend/requirements.txt
->>>>>>> 461d3d93
 
 # Run backend
 python Backend/backend.py
