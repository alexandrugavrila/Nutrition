# 🍽️ Nutrition Tracker

A full-stack nutrition planning and tracking app built with:

* 🖥️ **React** frontend (Material UI + Context API)
* 🐍 **Flask** backend (SQLAlchemy + Marshmallow)
* 🐘 **PostgreSQL** database (seeded with food and nutrition data)
* 🐳 **Docker** for development and deployment

---

## 🚀 Quick Start

### 1. Install prerequisites

* [Docker Desktop](https://www.docker.com/products/docker-desktop) (✅ check “Add to PATH” during install)
* [DBeaver Community](https://dbeaver.io/download/) (for exploring the database, optional)
* [PowerShell 7+](https://learn.microsoft.com/powershell/) (Windows/macOS/Linux)

### 2. Clone & launch

```pwsh
# Clone the repository
git clone https://github.com/alexandrugavrila/Nutrition
cd Nutrition

# Start all services for the current branch
# Pick ONE: -production | -test | -empty
pwsh ./scripts/compose-up-branch.ps1 -test
```

👉 On startup, the script prints the **branch-specific ports** for the frontend, backend, and database.
Multiple branches can run in parallel without conflict.

### 3. Access services

* Frontend: [http://localhost:\<FRONTEND\_PORT>](http://localhost:3000)
* Backend API: [http://localhost:\<BACKEND\_PORT>](http://localhost:5000)
* PostgreSQL: `localhost:<DB_PORT>`

## 🐍 Virtual Environment

All development should be run from inside the project's Python virtual environment. Use the helper script to create and activate it:

```powershell
pwsh ./scripts/activate-venv.ps1
```

The script creates the `.venv` directory if needed and installs required dependencies.

---

## 🗂️ Project Structure

```
Nutrition/
<<<<<<< HEAD
├── Backend/                     # Flask app
│   ├── db_models/              # SQLAlchemy ORM models
│   ├── schemas/                # Marshmallow schemas
│   ├── routes/                 # Ingredient and meal routes
│   ├── backend.py              # Main Flask entrypoint
│   ├── db.py                   # SQLAlchemy setup
│   └── Dockerfile              # Backend build config
│
├── Frontend/
│   └── nutrition-frontend/     # React app
│       ├── src/                # App components, context, etc.
│       ├── Dockerfile          # Frontend build config
│       └── nginx.conf          # Nginx static serving config
│
├── Database/                   # SQL seed scripts
│   ├── createtables.sql
│   ├── addingredients.sql
│   └── addnutrition.sql
│
├── docker-compose.yml          # Orchestration config
└── scripts/
    ├── compose-up-branch.ps1   # Start stack with branch-specific ports
    ├── compose-down-branch.ps1
    ├── import-from-csv.sh
    └── activate-venv.ps1       # Create and activate the venv
=======
├── Backend/                  # Flask app (routes, schemas, models)
├── Frontend/nutrition-frontend/ # React app
├── Database/                 # SQL seed scripts
├── docker-compose.yml        # Service orchestration
└── scripts/                  # Dev helper scripts
>>>>>>> 461d3d93
```

---

## 🧠 Core Concepts

* **Backend**

  * API routes in `Backend/routes/`
  * SQLAlchemy models in `db_models/`, validated by Marshmallow `schemas/`

* **Frontend**

  * Built in `Frontend/nutrition-frontend/`
  * Uses global `DataContext.js` to fetch and manage meals, ingredients, and tags

* **Database**

  * Seeded with initial tables + nutrition data from `Database/`
  * Can be reset or re-imported (see contributing guide)

---

## 📖 More for Contributors

* Branch naming conventions
* Port offset system (per-branch)
* Database reset/import scripts
* Local (non-Docker) dev setup

👉 See [CONTRIBUTING.md](CONTRIBUTING.md) for full developer setup and workflows.

---

## ✅ API Endpoints (Highlights)

### Ingredients

* `GET /ingredients` – all ingredients
* `POST /ingredients` – add ingredient
* `PUT /ingredients/<id>` – update ingredient
* `DELETE /ingredients/<id>` – delete ingredient
* `GET /ingredients/possible_tags` – list possible ingredient tags

### Meals

* `GET /meals` – all meals
* `GET /meals/<id>` – single meal
* `GET /meals/possible_tags` – list possible meal tags
  ⚠️ Meal `POST/PUT/DELETE` endpoints are currently commented out

---

## 📊 Diagrams

<details>
<summary>Backend Schema (Mermaid)</summary>

```mermaid
erDiagram
  INGREDIENT ||--o{ INGREDIENT_UNIT : has
  INGREDIENT ||--|| NUTRITION : contains
  INGREDIENT ||--o{ INGREDIENT_TAG : tagged_with
  INGREDIENT_TAG }o--|| POSSIBLE_INGREDIENT_TAG : references
  MEAL ||--o{ MEAL_INGREDIENT : includes
  MEAL_INGREDIENT }o--|| INGREDIENT : uses
  MEAL ||--o{ MEAL_TAG : tagged_with
  MEAL_TAG }o--|| POSSIBLE_MEAL_TAG : references
```

</details>

<details>
<summary>Frontend Structures (Mermaid)</summary>

```mermaid
classDiagram
  class Ingredient { id; name; Nutrition nutrition; IngredientUnit[] units }
  class Meal { id; name; MealIngredient[] ingredients; MealTag[] tags }
```

</details>

---

## 🤝 Contributing

See [CONTRIBUTING.md](CONTRIBUTING.md) for full developer setup, scripts, and workflows.

---<|MERGE_RESOLUTION|>--- conflicted
+++ resolved
@@ -54,7 +54,6 @@
 
 ```
 Nutrition/
-<<<<<<< HEAD
 ├── Backend/                     # Flask app
 │   ├── db_models/              # SQLAlchemy ORM models
 │   ├── schemas/                # Marshmallow schemas
@@ -80,13 +79,6 @@
     ├── compose-down-branch.ps1
     ├── import-from-csv.sh
     └── activate-venv.ps1       # Create and activate the venv
-=======
-├── Backend/                  # Flask app (routes, schemas, models)
-├── Frontend/nutrition-frontend/ # React app
-├── Database/                 # SQL seed scripts
-├── docker-compose.yml        # Service orchestration
-└── scripts/                  # Dev helper scripts
->>>>>>> 461d3d93
 ```
 
 ---
