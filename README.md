--- conflicted
+++ resolved
@@ -116,15 +116,9 @@
 If you need to generate the schema manually:
 
 ```bash
-<<<<<<< HEAD
-npm --prefix Frontend install   # run once
-export BACKEND_PORT=8000  # optional
-scripts/update-api-schema.sh
-=======
 uvicorn Backend.backend:app --port 8000 &
 curl http://localhost:8000/openapi.json -o Backend/openapi.json
 kill %1
->>>>>>> 293bb6a8
 ```
 
 ### Troubleshooting
