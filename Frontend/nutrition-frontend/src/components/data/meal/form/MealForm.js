--- conflicted
+++ resolved
@@ -72,7 +72,6 @@
 
     const toDatabaseMeal = {
       name: mealToEdit.name,
-<<<<<<< HEAD
       ingredients: mealToEdit.ingredients
         .filter(
           ({ ingredient_id, unit_id }) =>
@@ -84,13 +83,6 @@
           unit_id,
           unit_quantity: amount,
         })),
-=======
-      ingredients: mealToEdit.ingredients.map(({ ingredient_id, unit_id, unit_quantity }) => ({
-        ingredient_id,
-        unit_id,
-        unit_quantity,
-      })),
->>>>>>> 91b05fbe
       tags: mealToEdit.tags
         .filter((tag) => typeof tag.id === "number")
         .map((tag) => ({ id: tag.id })),
