--- conflicted
+++ resolved
@@ -62,7 +62,6 @@
       quantity: parseFloat(mealSelection.servings) || 1,
       nutrition: macros,
     };
-<<<<<<< HEAD
     setPlan((prev) => {
       const updated = [...prev];
       updated[dayIndex] = [...updated[dayIndex], planMeal];
@@ -80,18 +79,7 @@
       const updated = [...prev];
       updated[dayIndex] = updatedMeals;
       return updated;
-=======
-    setPlan((prev) => [...prev, ingredient]);
-    setMealSelection({ mealId: "", servings: 1 });
-  };
 
-  const handlePlanChange = (data) => {
-    setPlan((prev) => {
-      if (Array.isArray(data)) {
-        return data;
-      }
-      return prev.filter((item) => item !== data);
->>>>>>> 3b459527
     });
   };
 
@@ -166,13 +154,8 @@
           <Button style={{ marginLeft: "10px" }} variant="contained" onClick={() => handleAddMeal(dayIndex)}>
             Add Meal
           </Button>
-<<<<<<< HEAD
           <PlanningTable meals={dayMeals} onPlanChange={(data) => handleDayPlanChange(dayIndex, data)} />
           <MacrosTable meals={dayMeals} targets={targets} />
-=======
-          <PlanningTable ingredients={dayMeals} onIngredientRemove={(data) => handleDayPlanChange(dayIndex, data)} />
-          <MacrosTable ingredients={dayMeals} targets={targets} duration={duration} />
->>>>>>> 3b459527
         </div>
       ))}
       <div style={{ marginTop: "20px" }}>
