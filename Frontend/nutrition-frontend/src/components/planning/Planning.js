--- conflicted
+++ resolved
@@ -128,7 +128,6 @@
               <MenuItem key={meal.id} value={meal.id}>
                 {meal.name}
               </MenuItem>
-<<<<<<< HEAD
               {meals.map((meal) => (
                 <MenuItem key={meal.id} value={meal.id}>
                   {meal.name}
@@ -151,25 +150,6 @@
           <MacrosTable ingredients={dayMeals} targets={targets} duration={duration} />
         </div>
       ))}
-=======
-            ))}
-          </Select>
-        </FormControl>
-        <TextField
-          type="number"
-          label="Servings"
-          value={mealSelection.servings}
-          onChange={(e) => handleMealSelectionChange("servings", e.target.value)}
-          InputProps={{ inputProps: { min: 1 } }}
-          style={{ marginLeft: "10px" }}
-        />
-        <Button style={{ marginLeft: "10px" }} variant="contained" onClick={handleAddMeal}>
-          Add Meal
-        </Button>
-      </div>
-      <PlanningTable ingredients={plan} onIngredientRemove={handlePlanChange} />
-      <MacrosTable ingredients={plan} targets={targets} />
->>>>>>> 41ccbe7c
       <div style={{ marginTop: "20px" }}>
         <TextField label="Plan ID" value={planId} onChange={(e) => setPlanId(e.target.value)} />
         <Button variant="contained" style={{ marginLeft: "10px" }} onClick={handleSavePlan}>
