--- conflicted
+++ resolved
@@ -5,11 +5,7 @@
 
 import { formatCellNumber } from "./utils";
 
-<<<<<<< HEAD
 const MacrosTable = ({ meals, targets = {} }) => {
-=======
-const MacrosTable = ({ ingredients, targets = {}, duration = 1 }) => {
->>>>>>> 3b459527
   const [totalMacros, setTotalMacros] = useState({
     calories: 0,
     protein: 0,
