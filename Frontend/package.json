--- conflicted
+++ resolved
@@ -22,13 +22,8 @@
     "vite": "^7.1.3"
   },
   "scripts": {
-<<<<<<< HEAD
-    "start": "vite",
-    "dev": "vite",
-=======
     "dev": "vite --host 0.0.0.0 --port 3000",
     "start": "vite --host 0.0.0.0 --port 3000",
->>>>>>> abb610ee
     "build": "vite build",
     "preview": "vite preview",
     "test": "vitest",
